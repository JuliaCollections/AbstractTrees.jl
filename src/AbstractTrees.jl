--- conflicted
+++ resolved
@@ -113,39 +113,6 @@
     end
 end
 
-<<<<<<< HEAD
-@doc raw"""
-# Usage
-Prints an ASCII formatted representation of the `tree` to the given `io` object.
-By default all children will be printed up to a maximum level of 5, though this
-valud can be overriden by the `maxdepth` parameter. The charset to use in
-printing can be customized using the `charset` keyword argument.
-
-# Examples
-```julia
-julia> print_tree(STDOUT,Dict("a"=>"b","b"=>['c','d']))
-Dict{String,Any}("b"=>['c','d'],"a"=>"b")
-├─ b
-│  ├─ c
-│  └─ d
-└─ a
-   └─ b
-
-julia> print_tree(STDOUT,Dict("a"=>"b","b"=>['c','d']);
-        charset = TreeCharSet('+','\\','|',"--"))
-Dict{String,Any}("b"=>['c','d'],"a"=>"b")
-+-- b
-|   +-- c
-|   \-- d
-\-- a
-   \-- b
-```
-
-"""
-print_tree
-
-=======
->>>>>>> 37411c1c
 function _print_tree(printnode::Function, io::IO, tree, maxdepth = 5; depth = 0, active_levels = Int[],
                      charset = TreeCharSet(), withinds = false, inds = [], from = nothing, to = nothing, roottree = tree)
     nodebuf = IOBuffer()
