module AbstractTrees

export print_tree, TreeCharSet, TreeIterator, Leaves, PostOrderDFS, Tree,
    AnnotationNode, StatelessBFS, treemap, treemap!, PreOrderDFS,
    ShadowTree, children

import Base: getindex, setindex!, iterate, nextind, print, show,
    eltype, IteratorSize, IteratorEltype, length, push!, pop!
using Base: SizeUnknown, EltypeUnknown
using Markdown

abstract type AbstractShadowTree end

include("traits.jl")
include("implicitstacks.jl")

# This package is intended to provide an abstract interface for working
# with tree structures.
# Though the package itself is not particularly sophisticated, it defines
# the interface that can be used by other packages to talk about trees.

"""
    children(x)

Return the immediate children of node `x`. You should specialize this method
for custom tree structures.

# Example

```
struct MyNode{T}
    data::T
    children::Vector{MyNode{T}}
end
AbstractTrees.children(node::MyNode) = node.children
```
"""
function children(x)
    # By default assume that if an object is iterable, its iteration gives the
    # children. If an object is not iterable, assume it does not have children by
    # default.
    if Base.isiterable(typeof(x)) && !isa(x, Integer) && !isa(x, Char) && !isa(x, Task)
        return x
    else
        return ()
    end
end
has_children(x) = children(x) !== ()

"""
    printnode(io::IO, node)

Print a single node. The default is to show a compact representation of `node`.
Override this if you want nodes printed in a custom way in [`print_tree`](@ref),
or if you want your print function to print part of the tree by default.

# Example

```
struct MyNode{T}
    data::T
    children::Vector{MyNode{T}}
end
AbstractTrees.printnode(io::IO, node::MyNode) = print(io, "MyNode(\$(node.data))")
```
"""
printnode(io::IO, node) = show(IOContext(io, :compact => true), node)

## Special cases

# Don't consider strings or reals tree-iterable in general
children(x::AbstractString) = ()
children(x::Real) = ()

# Define this here, there isn't really a good canonical package to define this
# elsewhere
children(x::Expr) = x.args

# For AbstractDicts

printnode(io::IO, kv::Pair{K,V}) where {K,V} = printnode(io,kv[1])
children(kv::Pair{K,V}) where {K,V} = (kv[2],)

# For potentially-large containers, just show the type

printnode(io::IO, d::Dict{K,V}) where {K,V} = print(io, Dict{K,V})
printnode(io::IO, d::Vector{T}) where {T} = print(io, Vector{T})

# Node equality predicate
nodeequal(a, b) = a === b

# Utilities

# Printing
struct TreeCharSet
    mid
    terminator
    skip
    dash
end

# Default charset
TreeCharSet() = TreeCharSet('├','└','│','─')

function print_prefix(io, depth, charset, active_levels)
    for current_depth in 0:(depth-1)
        if current_depth in active_levels
            print(io,charset.skip," "^(textwidth(charset.dash)+1))
        else
            print(io," "^(textwidth(charset.skip)+textwidth(charset.dash)+1))
        end
    end
end

<<<<<<< HEAD
@doc doc"""
# Usage
Prints an ASCII formatted representation of the `tree` to the given `io` object.
By default all children will be printed up to a maximum level of 5, though this
value can be overriden by the `maxdepth` parameter. The charset to use in
printing can be customized using the `charset` keyword argument.

# Examples
```julia
julia> print_tree(STDOUT,Dict("a"=>"b","b"=>['c','d']))
Dict{String,Any}("b"=>['c','d'],"a"=>"b")
├─ b
│  ├─ c
│  └─ d
└─ a
   └─ b

julia> print_tree(STDOUT,Dict("a"=>"b","b"=>['c','d']);
        charset = TreeCharSet('+','\\','|',"--"))
Dict{String,Any}("b"=>['c','d'],"a"=>"b")
+-- b
|   +-- c
|   \-- d
\-- a
   \-- b
```

"""
=======
>>>>>>> 3bf34057
function _print_tree(printnode::Function, io::IO, tree, maxdepth = 5; depth = 0, active_levels = Int[],
                     charset = TreeCharSet(), withinds = false, inds = [], from = nothing, to = nothing, roottree = tree)
    nodebuf = IOBuffer()
    isa(io, IOContext) && (nodebuf = IOContext(nodebuf, io))
    if withinds
        printnode(nodebuf, tree, inds)
    else
        tree != roottree && isa(treekind(roottree), IndexedTree) ?
            printnode(nodebuf, roottree[tree]) :
            printnode(nodebuf, tree)
    end
    str = String(take!(isa(nodebuf, IOContext) ? nodebuf.io : nodebuf))
    for (i,line) in enumerate(split(str, '\n'))
        i != 1 && print_prefix(io, depth, charset, active_levels)
        println(io, line)
    end
    c = isa(treekind(roottree), IndexedTree) ?
        childindices(roottree, tree) : children(roottree, tree)
    if c !== ()
        s = Iterators.Stateful(from === nothing ? pairs(c) : Iterators.Rest(pairs(c), from))
        while !isempty(s)
            ind, child = popfirst!(s)
            ind === to && break
            active = false
            child_active_levels = active_levels
            print_prefix(io, depth, charset, active_levels)
            if isempty(s)
                print(io, charset.terminator)
            else
                print(io, charset.mid)
                child_active_levels = push!(copy(active_levels), depth)
            end
            print(io, charset.dash, ' ')
            print_tree(printnode, io, child; depth = depth + 1,
              active_levels = child_active_levels, charset = charset, withinds=withinds,
              inds = withinds ? [inds; ind] : [], roottree = roottree)
        end
    end
end
print_tree(f::Function, io::IO, tree, args...; kwargs...) = _print_tree(f, io, tree, args...; kwargs...)
print_tree(io::IO, tree, args...; kwargs...) = print_tree(printnode, io, tree, args...; kwargs...)
print_tree(tree, args...; kwargs...) = print_tree(stdout::IO, tree, args...; kwargs...)

"""
    print_tree(tree, maxdepth=5; kwargs...)
    print_tree(io, tree, maxdepth=5; kwargs...)
    print_tree(f::Function, io, tree, maxdepth=5; kwargs...)

# Usage
Prints an ASCII formatted representation of the `tree` to the given `io` object.
By default all children will be printed up to a maximum level of 5, though this
valud can be overriden by the `maxdepth` parameter. The charset to use in
printing can be customized using the `charset` keyword argument.
You can control the printing of individual nodes by passing a function `f(io, node)`;
the default is [`AbstractTrees.printnode`](@ref).

# Examples
```julia
julia> print_tree(STDOUT,Dict("a"=>"b","b"=>['c','d']))
Dict{String,Any}("b"=>['c','d'],"a"=>"b")
├─ b
│  ├─ c
│  └─ d
└─ a
   └─ b

julia> print_tree(STDOUT,Dict("a"=>"b","b"=>['c','d']);
        charset = TreeCharSet('+','\\','|',"--"))
Dict{String,Any}("b"=>['c','d'],"a"=>"b")
+-- b
|   +-- c
|   \\-- d
\\-- a
   \\-- b
```

"""
print_tree

# Tree Indexing
struct Tree
    x::Any
end
Tree(x::Tree) = x
Tree(x::AbstractShadowTree) = x
show(io::IO, tree::Tree) = print_tree(io, tree.x)

mutable struct AnnotationNode{T}
    val::T
    children::Array{AnnotationNode{T}}
end

children(x::AnnotationNode) = x.children
printnode(io::IO, x::AnnotationNode) = print(io, x.val)

struct ShadowTree <: AbstractShadowTree
    tree::Tree
    shadow::Tree
    ShadowTree(x::Tree,y::Tree) = new(x,y)
    ShadowTree(x,y) = ShadowTree(Tree(x),Tree(y))
end
first_tree(x::ShadowTree) = x.tree
second_tree(x::ShadowTree) = x.shadow

function zip_min(c1, c2)
    n1, n2 = length(c1), length(c2)
    if n1 < n2
        c2 = Iterators.take(c2,n1)
    elseif n2 < n1
        c1 = Iterators.take(c1,n2)
    end
    zip(c1, c2)
end

make_zip(x::AbstractShadowTree) = zip_min(children(x.tree.x), children(x.shadow.x))

function children(x::AbstractShadowTree)
    map(res->typeof(x)(res[1], res[2]),make_zip(x))
end

iterate(x::AbstractShadowTree, state...) = iterate(make_zip(x), state...)

function make_annotations(cb, tree, parent, s)
    s = cb(tree, parent, s)
    AnnotationNode{Any}(s, AnnotationNode{Any}[make_annotations(cb, child, tree, s) for child in children(tree)])
end

function getindex(tree::Tree, indices)
    node = tree.x
    for idx in indices
        node = children(node)[idx]
    end
    node
end
getindex(tree::Tree, indices::T) where {T<:ImplicitNodeStack} =
    getindex(tree, indices.idx_stack.stack)


function getindexhighest(tree::Tree, indices)
    node = tree.x
    for (i,idx) in enumerate(indices)
        cs = children(node)
        if idx > length(cs)
            return (indices[1:i-1],node)
        end
        node = children(node)[idx]
    end
    (indices, node)
end

function setindex!(tree::Tree, val, indices)
    setindex!(children(getindex(tree,indices[1:end-1])),val,indices[end])
end
setindex!(tree::Tree, val, indices::T) where {T<:ImplicitNodeStack} =
    setindex!(tree, val, indices.idx_stack.stack)

function getindex(tree::AbstractShadowTree, indices)
    typeof(tree)(Tree(first_tree(tree))[indices],Tree(second_tree(tree))[indices])
end

function setindex!(tree::AbstractShadowTree, val, indices)
    setindex!(Tree(first_tree(tree)), first_tree(val), indices)
    setindex!(Tree(second_tree(tree)), second_tree(val), indices)
end

function setindex!(tree::AbstractShadowTree, val::Tuple, indices)
    setindex!(Tree(first_tree(tree)), val[1], indices)
    setindex!(Tree(second_tree(tree)), val[2], indices)
end

# Tree Iterators

abstract type TreeIterator{T} end
IteratorEltype(::Type{<:TreeIterator}) = EltypeUnknown()

"""
Iterator to visit the leaves of a tree, e.g. for the tree

Any[1,Any[2,3]]
├─ 1
└─ Any[2,3]
   ├─ 2
   └─ 3

we will get [1,2,3]
"""
struct Leaves{T} <: TreeIterator{T}
    tree::T
end
IteratorSize(::Type{Leaves{T}}) where {T} = SizeUnknown()

"""
Iterator to visit the nodes of a tree, guaranteeing that children
will be visited before their parents.

e.g. for the tree

Any[1,Any[2,3]]
├─ 1
└─ Any[2,3]
   ├─ 2
   └─ 3

we will get [1,2,3,Any[2,3],Any[1,Any[2,3]]]
"""
struct PostOrderDFS <: TreeIterator{Any}
    tree::Any
    PostOrderDFS(x::Any) = new(x)
end
PostOrderDFS(tree::Tree) = PostOrderDFS(tree.x)
IteratorSize(::Type{PostOrderDFS}) = SizeUnknown()

"""
Iterator to visit the nodes of a tree, guaranteeing that parents
will be visited before their children.

Optionally takes a filter function that determines whether the iterator
should continue iterating over a node's children (if it has any) or should
consider that node a leaf.

e.g. for the tree

Any[Any[1,2],Any[3,4]]
├─ Any[1,2]
|  ├─ 1
|  └─ 2
└─ Any[3,4]
   ├─ 3
   └─ 4

we will get [Any[Any[1,2],Any[3,4]],Any[1,2],1,2,Any[3,4],3,4]

# Invalidation
Modifying the underlying tree while iterating over it, is allowed, however,
if parents and sibling links are not explicitly stored, the identify of any
parent of the last obtained node does not change (i.e. mutation is allowed,
replacing nodes is not).

"""
struct PreOrderDFS{T} <: TreeIterator{T}
    tree::T
    filter::Function
    PreOrderDFS{T}(tree,filter::Function=(args...)->true) where {T} = new{T}(tree,filter)
end
PreOrderDFS(tree::T,filter::Function=(args...)->true) where {T} = PreOrderDFS{T}(tree,filter)
PreOrderDFS(tree::Tree,filter::Function=(args...)->true) = PreOrderDFS(tree.x,filter)
IteratorSize(::Type{PreOrderDFS{T}}) where {T} = SizeUnknown()

# State depends on what kind of tree we have:
#   - Parents/Siblings are not stored:
#       - RegularTree: ImplicitNodeStack
#       - IndexedTree: ImplicitIndexStack
#   - Parents/Siblings are stored:
#       - RegularTree: Nodes
#       - IndexedTree: Indices
#
childstates(tree, state, ::IndexedTree) = childindices(tree, state)
childstates(tree, state, ::RegularTree) = children(tree, state)
parentstate(tree, state, ::IndexedTree) = parentind(tree, state)
parentstate(tree, state, ::RegularTree) = parent(tree, state)

parentstate(tree, state) = parentstate(tree, state, treekind(tree))

update_state!(old_state, cs, idx) = next(cs, idx)[1]


struct ImplicitRootState
end
getindex(x::AbstractArray, ::ImplicitRootState) = x

"""
Trees must override with method if the state of the root is not the same as the
tree itself (e.g. IndexedTrees should always override this method).
"""
rootstate(x) = ImplicitRootState()

function firststate(ti::PreOrderDFS{T}) where T
    if isa(parentlinks(ti.tree), StoredParents) &&
            isa(siblinglinks(ti.tree), SiblingLinks)
        rootstate(ti.tree)
    else
        state = ImplicitIndexStack(idxtype(ti.tree)[])
        if !isa(treekind(typeof(ti.tree)), IndexedTree)
            state = ImplicitNodeStack(nodetype(ti.tree)[], state)
        end
        state
    end
end
function firststate(ti::Union{Leaves, PostOrderDFS})
    state = firststate(PreOrderDFS(ti.tree))
    while true
        css = childstates(ti.tree, state)
        isempty(css) && break
        state = first(css)
    end
    state
end

nextind(::Base.Generator, idx) = idx + 1
relative_state(tree, parentstate, childstate::ImplicitIndexStack) =
    childstate.stack[end]
relative_state(tree, parentstate, childstate::ImplicitNodeStack) =
    relative_state(tree, parentstate, childstate.idx_stack)
function nextsibling(tree, state)
    ps = parentstate(tree, state)
    cs = childstates(tree, ps)
    isempty(cs) && return nothing
    new_state = nextind(cs, relative_state(tree, ps, state))
    iterate(cs, new_state) === nothing && return nothing
    update_state!(tree, ps, children(tree, ps), new_state)
end

function nextsibling(node, ::StoredParents, ::ImplicitSiblings, ::RegularTree)
    isroot(node) && return nothing
    p = parent(node)
    last_was_node = false
    for c in children(p)
        last_was_node && return c
        (c == node) && (last_was_node = true)
    end
    last_was_node && return nothing
    error("Tree inconsistency: node not a child of parent")
end
nextsibling(node, ::Any, ::StoredSiblings, ::Any) = error("Trees with explicit siblings must override the `prevsibling` method explicitly")
nextsibling(node) = nextsibling(node, parentlinks(node), siblinglinks(node), treekind(node))

function prevsibling(node, ::StoredParents, ::ImplicitSiblings, ::RegularTree)
    isroot(node) && return nothing
    p = parent(node)
    last_c = nothing
    for c in children(p)
        (c == node) && return last_c
        last_c = c
    end
    @show p
    @show node
    error("Tree inconsistency: node not a child of parent")
end
prevsibling(node, ::Any, ::StoredSiblings, ::Any) = error("Trees with explicit siblings must override the `prevsibling` method explicitly")
prevsibling(node) = prevsibling(node, parentlinks(node), siblinglinks(node), treekind(node))
prevsibling(tree, node) = prevsibling(node)

isroot(tree, state, ::RegularTree) = tree == state
isroot(tree, state, ::IndexedTree) = state == rootstate(tree)
isroot(tree, state) = isroot(tree, state, treekind(tree))

struct Subtree{T,S}
    tree::T
    state::S
end
children(tree::Subtree) = children(tree.tree, tree.state)
nodetype(tree::Subtree) = nodetype(tree.tree)
idxtype(tree::Subtree) = idxtype(tree.tree)

joinstate(tree, a, b) = b

if isdefined(Base, :UnionAll)
    Base.@pure function get_primary(T::DataType)
        T.name.wrapper
    end
else
    Base.@pure function get_primary(T::DataType)
        T.name.primary
    end
end

function stepstate(ti::TreeIterator, state)
    if isa(ti, PreOrderDFS) && ti.filter(getnode(ti.tree, state))
        ccs = childstates(ti.tree, state)
        !isempty(ccs) && return first(ccs)
    end
    while !isroot(ti.tree, state)
        nextstate = nextsibling(ti.tree, state)
        if nextstate !== nothing
            return joinstate(ti.tree, nextstate, firststate(
                get_primary(typeof(ti))(Subtree(ti.tree, nextstate))))
        end
        state = parentstate(ti.tree, state)
        isa(ti, PostOrderDFS) && return state
    end
    nothing
end

getnode(tree, ns) = isa(treekind(tree), IndexedTree) ? tree[ns] : ns
getnode(tree::AbstractShadowTree, ns::ImplicitNodeStack) = tree[ns.idx_stack.stack]

function iterate(ti::TreeIterator)
    state = firststate(ti)
    (getnode(ti.tree, state), state)
end
function iterate(ti::TreeIterator, state)
    state = stepstate(ti, state)
    state === nothing && return nothing
    (getnode(ti.tree, state), state)
end

"""
    Acends the tree, at each node choosing whether or not to continue.
    Note that the parent is computed before the callback is exectuted, allowing
    modification of the argument to the callback (as long as the overall tree
    structure is not altered).
"""
function ascend(select, node)
    isroot(node) && (select(node); return node)
    p = parent(node)
    while select(node) && !isroot(node)
        node = p
        p = parent(node)
    end
    node
end

"""
    Descends the tree, at each node choosing the child given by select callback
    or the current node if 0 is returned.
"""
function descend(select, tree)
    idx = select(tree)
    idx == 0 && return tree
    node = children(tree)[idx]
    while true
        idx = select(node)
        idx == 0 && return node
        node = children(node)[idx]
    end
end

"""
Iterator to visit the nodes of a tree, all nodes of a level will be visited
before their children

e.g. for the tree

Any[1,Any[2,3]]
├─ 1
└─ Any[2,3]
   ├─ 2
   └─ 3

we will get [Any[1,Any[2,3]],1,Any[2,3],2,3]

WARNING: This is O(n^2), only use this if you know you need it, as opposed to
a more standard statefull approach.
"""
struct StatelessBFS <: TreeIterator{Any}
    tree::Any
end
IteratorSize(::Type{StatelessBFS}) = SizeUnknown()

function descend_left(newinds, next_node, level)
    # Go down until we are at the correct level or a dead end
    while length(newinds) != level
        cs = children(next_node)
        if isempty(cs)
            break
        end
        push!(newinds, 1)
        next_node = first(cs)
    end
    return newinds
end

function nextind_or_deadend(tree, ind, level)
    current_level = active_level = length(ind)
    active_inds = copy(ind)
    # Go up until there is a right neighbor
    while current_level > 0
        # Check for next node at the current level
        active_inds = ind[1:current_level-1]
        parent = Tree(tree)[active_inds]
        cur_child = ind[current_level]
        ni = nextind(children(parent), cur_child)
        current_level -= 1
        if iterate(children(parent), ni) !== nothing
            newinds = [active_inds; ni]
            next_node = children(parent)[ni]
            return descend_left(newinds, next_node, level)
        end
    end
    return nothing
end

iterate(ti::StatelessBFS) = (Tree(ti.tree)[[]], [])
"""
Stateless level-order bfs iteration. The algorithm is as follows:

Go up. If there is a right neighbor, go right, then left until you reach the
same level. If you reach the root, go left until you reach the next level.
"""
function iterate(ti::StatelessBFS, ind)
    org_level = active_level = length(ind)
    newinds = ind
    while true
        newinds = nextind_or_deadend(ti.tree, newinds, active_level)
        if newinds === nothing
            active_level += 1
            if active_level > org_level + 1
                return nothing
            end
            newinds = descend_left([], ti.tree, active_level)
        end
        if length(newinds) == active_level
            break
        end
    end
    Tree(ti.tree)[newinds], newinds
end

# Mapping over trees
function treemap(f::Function, tree::PostOrderDFS)
    new_tree = Any[Union{}[]]
    current_length = 0
    for (ind, node) in pairs(tree)
        while length(new_tree) < length(ind)
            push!(new_tree, Union{}[])
        end
        thechildren = Union{}[]
        if length(ind) < length(new_tree)
            thechildren = pop!(new_tree)
        end
        if ind == []
            return f(ind, node, thechildren)
        end
        siblings = new_tree[end]
        el = f(ind, node, thechildren)
        S = typeof(el)
        T = eltype(siblings)
        if S === T || S <: T
            push!(siblings, el)
        else
            R = typejoin(T, S)
            new = similar(siblings, R)
            copy!(new,1,siblings,1,length(siblings))
            push!(new,el)
            new_tree[end] = new
        end
    end
end

function treemap!(f::Function, ti::PreOrderDFS)
    state = firststate(ti)
    while state !== nothing
        ind = state
        node = getnode(ti.tree, ind)
        new_node = f(node)
        if new_node !== node
            if isempty(ind)
                return treemap!(PreOrderDFS(new_node)) do x
                    x == new_node && return x
                    f(x)
                end
            end
            Tree(ti.tree)[ind] = new_node
        end
        state = stepstate(ti, ind)
    end
    ti.tree
end

end # module<|MERGE_RESOLUTION|>--- conflicted
+++ resolved
@@ -112,37 +112,6 @@
     end
 end
 
-<<<<<<< HEAD
-@doc doc"""
-# Usage
-Prints an ASCII formatted representation of the `tree` to the given `io` object.
-By default all children will be printed up to a maximum level of 5, though this
-value can be overriden by the `maxdepth` parameter. The charset to use in
-printing can be customized using the `charset` keyword argument.
-
-# Examples
-```julia
-julia> print_tree(STDOUT,Dict("a"=>"b","b"=>['c','d']))
-Dict{String,Any}("b"=>['c','d'],"a"=>"b")
-├─ b
-│  ├─ c
-│  └─ d
-└─ a
-   └─ b
-
-julia> print_tree(STDOUT,Dict("a"=>"b","b"=>['c','d']);
-        charset = TreeCharSet('+','\\','|',"--"))
-Dict{String,Any}("b"=>['c','d'],"a"=>"b")
-+-- b
-|   +-- c
-|   \-- d
-\-- a
-   \-- b
-```
-
-"""
-=======
->>>>>>> 3bf34057
 function _print_tree(printnode::Function, io::IO, tree, maxdepth = 5; depth = 0, active_levels = Int[],
                      charset = TreeCharSet(), withinds = false, inds = [], from = nothing, to = nothing, roottree = tree)
     nodebuf = IOBuffer()
@@ -194,7 +163,7 @@
 # Usage
 Prints an ASCII formatted representation of the `tree` to the given `io` object.
 By default all children will be printed up to a maximum level of 5, though this
-valud can be overriden by the `maxdepth` parameter. The charset to use in
+value can be overriden by the `maxdepth` parameter. The charset to use in
 printing can be customized using the `charset` keyword argument.
 You can control the printing of individual nodes by passing a function `f(io, node)`;
 the default is [`AbstractTrees.printnode`](@ref).
