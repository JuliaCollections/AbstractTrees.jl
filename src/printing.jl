"""
    print_tree(tree; kwargs...)
    print_tree(io::IO, tree; kwargs...)
    print_tree(f::Function, io::IO, tree; kwargs...)

Print a text representation of `tree` to the given `io` object.

# Arguments

* `f::Function` - custom implementation of [`printnode`](@ref) to use. Should have the
  signature `f(io::IO, node)`.
* `io::IO` - IO stream to write to.
* `tree` - tree to print.
* `maxdepth::Integer = 5` - truncate printing of subtrees at this depth.
* `indicate_truncation::Bool = true` - print a vertical ellipsis character beneath
  truncated nodes.
* `charset::TreeCharSet` - [`TreeCharSet`](@ref) to use to print branches.
* `printkeys::Union{Bool, Nothing}` - Whether to print keys of child nodes (using
  `pairs(children(node))`). A value of `nothing` uses [`printkeys_default`](@ref) do decide the
  behavior on a node-by-node basis.

# Examples

```jldoctest; setup = :(using AbstractTrees)
julia> tree = [1:3, "foo", [[[4, 5], 6, 7], 8]];

julia> print_tree(tree)
Vector{Any}
├─ UnitRange{Int64}
│  ├─ 1
│  ├─ 2
│  └─ 3
├─ "foo"
└─ Vector{Any}
   ├─ Vector{Any}
   │  ├─ Vector{Int64}
   │  │  ├─ 4
   │  │  └─ 5
   │  ├─ 6
   │  └─ 7
   └─ 8

julia> print_tree(tree, maxdepth=2)
Vector{Any}
├─ UnitRange{Int64}
│  ├─ 1
│  ├─ 2
│  └─ 3
├─ "foo"
└─ Vector{Any}
   ├─ Vector{Any}
   │  ⋮
   │
   └─ 8

julia> print_tree(tree, charset=AbstractTrees.ASCII_CHARSET)
Vector{Any}
+-- UnitRange{Int64}
|   +-- 1
|   +-- 2
|   \\-- 3
+-- "foo"
\\-- Vector{Any}
    +-- Vector{Any}
    |   +-- Vector{Int64}
    |   |   +-- 4
    |   |   \\-- 5
    |   +-- 6
    |   \\-- 7
    \\-- 8
```

"""
print_tree


"""
    printnode(io::IO, node)

Print a compact representation of a single node.
"""
printnode(io::IO, node) = show(IOContext(io, :compact => true, :limit => true), node)


"""
    repr_node(node; context=nothing)

Get the string representation of a node using [`printnode`](@ref). This works
analagously to `Base.repr`.

`context` is an `IO` or `IOContext` object whose attributes are used for the
I/O stream passed to `printnode`.
"""
function repr_node(node; context=nothing)
    buf = IOBuffer()
    io = context === nothing ? buf : IOContext(buf, context)
    printnode(io, node)
    return String(take!(buf))
end


const _CharArg = Union{AbstractString, Char}

"""
    TreeCharSet(mid, terminator, skip, dash, trunc, pair)

Set of characters (or strings) used to pretty-print tree branches in [`print_tree`](@ref).

# Fields

* `mid::String` - "Forked" branch segment connecting to middle children.
* `terminator::String` - Final branch segment connecting to last child.
* `skip::String` - Vertical branch segment.
* `dash::String` - Horizontal branch segmentt printed to the right of `mid` and `terminator`.
* `trunc::String` - Used to indicate the subtree has been truncated at the maximum depth.
* `pair::String` - Printed between a child node and its key.
"""
struct TreeCharSet
    mid::String
    terminator::String
    skip::String
    dash::String
    trunc::String
    pair::String

    function TreeCharSet(mid::_CharArg, terminator::_CharArg, skip::_CharArg, dash::_CharArg, trunc::_CharArg, pair::_CharArg)
        return new(String(mid), String(terminator), String(skip), String(dash), String(trunc), String(pair))
    end
end

"""
    TreeCharSet(base::TreeCharSet; fields...)

Create a new `TreeCharSet` by modifying select fields of an existing instance.
"""
function TreeCharSet(base::TreeCharSet;
                     mid = base.mid,
                     terminator = base.terminator,
                     skip = base.skip,
                     dash = base.dash,
                     trunc = base.trunc,
                     pair = base.pair,
                     )
    return TreeCharSet(mid, terminator, skip, dash, trunc, pair)
end

"""Default `charset` argument used by [`print_tree`](@ref)."""
const DEFAULT_CHARSET = TreeCharSet("├", "└", "│", "─", "⋮", " => ")
"""Charset using only ASCII characters."""
const ASCII_CHARSET = TreeCharSet("+", "\\", "|", "--", "...", " => ")

function TreeCharSet()
    Base.depwarn("The 0-argument constructor of TreeCharSet is deprecated, use AbstractTrees.DEFAULT_CHARSET instead.", :TreeCharSet)
    return DEFAULT_CHARSET
end


"""
    printkeys_default(children)::Bool

Whether a collection of children should be printed with its keys by default.

The base behavior is to print keys for all collections for which `keys()` is defined, with the
exception of `AbstractVector`s and tuples.
"""
printkeys_default(children) = applicable(keys, children)
printkeys_default(children::AbstractVector) = false
printkeys_default(children::Tuple) = false


"""
    print_child_key(io::IO, key)

Print the key for a child node.
"""
print_child_key(io::IO, key) = show(io, key)
print_child_key(io::IO, key::CartesianIndex) = show(io, Tuple(key))


function _print_tree(printnode::Function,
                     io::IO,
                     tree;
                     maxdepth::Int,
                     indicate_truncation::Bool,
                     charset::TreeCharSet,
                     printkeys::Union{Bool, Nothing},
                     roottree = tree,
                     depth::Int = 0,
                     prefix::String = "",
                     )
    if roottree === tree && depth == 0 && isa(treekind(tree), IndexedTree)
        roottree = Indexed(roottree)
        tree = rootindex(roottree.tree)
    end

    # Print node representation

    # Get node representation as string
<<<<<<< HEAD
    toprint = tree != roottree && isa(roottree, Indexed) ? roottree[tree] : tree
=======
    toprint = tree !== roottree && isa(treekind(roottree), IndexedTree) ? roottree[tree] : tree
>>>>>>> 437aa8b2
    str = repr_node(toprint, context=io)

    # Copy buffer to output, prepending prefix to each line
    for (i, line) in enumerate(split(str, '\n'))
        i != 1 && print(io, prefix)
        println(io, line)
    end

    # Node children
    c = children(roottree, tree)

    # No children?
    isempty(c) && return

    # Reached max depth?
    if depth >= maxdepth
        # Print truncation char(s)
        if indicate_truncation
            println(io, prefix, charset.trunc)
            println(io, prefix)
        end

        return
    end

    # Print keys?
    this_printkeys = applicable(keys, c) && (printkeys === nothing ? printkeys_default(c) : printkeys)

    # Print children
    s = Iterators.Stateful(this_printkeys ? pairs(c) : c)

    while !isempty(s)
        child_prefix = prefix

        if this_printkeys
            child_key, child = popfirst!(s)
        else
            child = popfirst!(s)
            child_key = nothing
        end

        print(io, prefix)

        # Last child?
        if isempty(s)
            print(io, charset.terminator)
            child_prefix *= " " ^ (textwidth(charset.skip) + textwidth(charset.dash) + 1)
        else
            print(io, charset.mid)
            child_prefix *= charset.skip * " " ^ (textwidth(charset.dash) + 1)
        end

        print(io, charset.dash, ' ')

        # Print key
        if this_printkeys
            buf = IOBuffer()
            print_child_key(IOContext(buf, io), child_key)
            key_str = String(take!(buf))

            print(io, key_str, charset.pair)

            child_prefix *= " " ^ (textwidth(key_str) + textwidth(charset.pair))
        end

        _print_tree(printnode, io, child;
            maxdepth=maxdepth, indicate_truncation=indicate_truncation, charset=charset,
            printkeys=printkeys, roottree=roottree, depth=depth + 1, prefix=child_prefix)
    end
end

function print_tree(f::Function,
                    io::IO,
                    tree;
                    maxdepth::Int = 5,
                    indicate_truncation::Bool = true,
                    charset::TreeCharSet = DEFAULT_CHARSET,
                    printkeys::Union{Bool, Nothing} = nothing,
                    )
    _print_tree(f, io, tree; maxdepth=maxdepth, indicate_truncation=indicate_truncation, charset=charset, printkeys=printkeys)
end

function print_tree(f::Function, io::IO, tree, maxdepth; kwargs...)
    Base.depwarn("Passing maxdepth as a positional argument is deprecated, use as a keyword argument instead.", :print_tree)
    print_tree(f, io, tree; maxdepth=maxdepth, kwargs...)
end

print_tree(io::IO, tree, args...; kwargs...) = print_tree(printnode, io, tree, args...; kwargs...)
print_tree(tree, args...; kwargs...) = print_tree(stdout::IO, tree, args...; kwargs...)


"""
    repr_tree(tree; context=nothing, kw...)

Get the string result of calling [`print_tree`](@ref) with the supplied arguments.

The `context` argument works as it does in `Base.repr`.
"""
function repr_tree(tree; context=nothing, kw...)
    buf = IOBuffer()
    io = context === nothing ? buf : IOContext(buf, context)
    print_tree(io, tree; kw...)
    return String(take!(buf))
end<|MERGE_RESOLUTION|>--- conflicted
+++ resolved
@@ -196,11 +196,7 @@
     # Print node representation
 
     # Get node representation as string
-<<<<<<< HEAD
-    toprint = tree != roottree && isa(roottree, Indexed) ? roottree[tree] : tree
-=======
     toprint = tree !== roottree && isa(treekind(roottree), IndexedTree) ? roottree[tree] : tree
->>>>>>> 437aa8b2
     str = repr_node(toprint, context=io)
 
     # Copy buffer to output, prepending prefix to each line
