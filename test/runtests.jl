--- conflicted
+++ resolved
@@ -125,7 +125,20 @@
 
 @test collect(PostOrderDFS([])) == Any[[]]
 
-<<<<<<< HEAD
+@testset "Examples" begin
+# Ensure the examples run
+exampledir = joinpath(dirname(@__DIR__), "examples")
+examples = readdir(exampledir)
+mktemp() do filename, io
+    redirect_stdout(io) do
+        for ex in examples
+            haskey(ENV, "CI") && Sys.isapple() && ex == "fstree.jl" && continue
+            include(joinpath(exampledir, ex))
+        end
+    end
+end
+end  # @testset "Examples"
+
 
 """
     test that `print_tree(headnode, maxdepth)` truncates the output at right depth
@@ -205,19 +218,4 @@
 print_tree(buffer, SingleChildInfiniteDepth(), 3)
 ptxt = String(take!(buffer))
 numlines = sum([1 for c in split(ptxt, '\n') if ~isempty(strip(c))])
-@test numlines == 4 # 1 (head node) + 3 (depth)
-=======
-@testset "Examples" begin
-# Ensure the examples run
-exampledir = joinpath(dirname(@__DIR__), "examples")
-examples = readdir(exampledir)
-mktemp() do filename, io
-    redirect_stdout(io) do
-        for ex in examples
-            haskey(ENV, "CI") && Sys.isapple() && ex == "fstree.jl" && continue
-            include(joinpath(exampledir, ex))
-        end
-    end
-end
-end  # @testset "Examples"
->>>>>>> 0e2ae9d5
+@test numlines == 4 # 1 (head node) + 3 (depth)